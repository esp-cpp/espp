#pragma once

#include <algorithm>

#include "format.hpp"

namespace espp {
class Rgb;
class Hsv;

/**
 * @brief Class representing a color using RGB color space.
 */
class Rgb {
public:
  float r{0}; ///< Red value ∈ [0, 1]
  float g{0}; ///< Green value ∈ [0, 1]
  float b{0}; ///< Blue value ∈ [0, 1]

  Rgb() = default;

  /**
   * @brief Construct an Rgb object from the provided rgb values.
   * @note If provided values outside the range [0,1], it will rescale them to
   *       be within the range [0,1] by dividing by 255.
   * @param r Floating point value for the red channel, should be in range [0,
   *        1]
   * @param g Floating point value for the green channel, should be in range
   *        [0, 1]
   * @param b Floating point value for the blue channel, should be in range
   *        [0, 1]
   */
  explicit Rgb(const float &r, const float &g, const float &b);

  /**
   * @brief Copy-construct an Rgb object from the provided object.
   * @note If provided values outside the range [0,1], it will rescale them to
   *       be within the range [0,1] by dividing by 255.
   * @param rgb Rgb struct containing the values to copy.
   */
  Rgb(const Rgb &rgb);

  /**
   * @brief Construct an Rgb object from the provided Hsv object.
   * @note This calls hsv.rgb() on the provided object, which means that invalid
   *       HSV data (not in the ranges [0,360], [0,1], and [0,1]) could lead to
   *       bad RGB data. The Rgb constructor will automatically convert the
   *       values to be in the proper range, but the perceived color will be
   *       changed.
   * @param hsv Hsv object to copy.
   */
  explicit Rgb(const Hsv &hsv);

  /**
   * @brief Assign the values of the provided Rgb object to this Rgb object.
   * @param other The Rgb object to copy.
   */
  Rgb &operator=(const Rgb &other) = default;

  /**
   * @brief Assign the values of the provided Hsv object to this Rgb object.
   * @note This calls hsv.rgb() on the provided object, which means that
   *       invalid HSV data (not in the ranges [0,360], [0,1], and [0,1])
   */
  Rgb &operator=(const Hsv &hsv);

  /**
   * @brief Perform additive color blending (averaging)
   * @param rhs Other color to add to this color to create the resultant color
   * @return Resultant color from blending this color with the \p rhs color.
   */
  Rgb operator+(const Rgb &rhs) const;

  /**
   * @brief Perform additive color blending (averaging)
   * @param rhs Other color to add to this color
   */
  Rgb &operator+=(const Rgb &rhs);

  bool operator==(const Rgb &rhs) const = default;

  bool operator!=(const Rgb &rhs) const = default;

  /**
   * @brief Get a HSV representation of this RGB color.
   * @return An HSV object containing the HSV representation.
   */
  Hsv hsv() const;
};

/**
 * @brief Class representing a color using HSV color space.
 */
class Hsv {
public:
  float h{0}; ///< Hue ∈ [0, 360]
  float s{0}; ///< Saturation ∈ [0, 1]
  float v{0}; ///< Value ∈ [0, 1]

  Hsv() = default;

  /**
   * @brief Construct a Hsv object from the provided values.
   * @param h Hue - will be clamped to be in range [0, 360]
   * @param s Saturation - will be clamped to be in range [0, 1]
   * @param v Value - will be clamped to be in range [0, 1]
   */
  explicit Hsv(const float &h, const float &s, const float &v);

  /**
   * @brief Copy-construct the Hsv object
   * @param hsv Object to copy from.
   */
  Hsv(const Hsv &hsv);

  /**
   * @brief Construct Hsv object from Rgb object. Calls rgb.hsv() to perform
   *        the conversion.
   * @param rgb The Rgb object to convert and copy.
   */
  explicit Hsv(const Rgb &rgb);

  /**
   * @brief Assign the values of the provided Hsv object to this Hsv object.
   * @param other The Hsv object to copy.
   */
  Hsv &operator=(const Hsv &other) = default;

  bool operator==(const Hsv &rhs) const = default;

  bool operator!=(const Hsv &rhs) const = default;

  /**
   * @brief Assign the values of the provided Rgb object to this Hsv object.
   * @param rgb The Rgb object to convert and copy.
   */
  Hsv &operator=(const Rgb &rgb);

  /**
   * @brief Get a RGB representation of this HSV color.
   * @return An RGB object containing the RGB representation.
   */
  Rgb rgb() const;
};
<<<<<<< HEAD
=======

[[maybe_unused]] static auto color_code(const Rgb &rgb) {
  return fg(fmt::rgb(rgb.r * 255, rgb.g * 255, rgb.b * 255));
}
[[maybe_unused]] static auto color_code(const Hsv &hsv) {
  auto rgb = hsv.rgb();
  return fg(fmt::rgb(rgb.r * 255, rgb.g * 255, rgb.b * 255));
}

// equality operators
[[maybe_unused]] static bool operator==(const Rgb &lhs, const Rgb &rhs) {
  return lhs.r == rhs.r && lhs.g == rhs.g && lhs.b == rhs.b;
}

[[maybe_unused]] static bool operator==(const Hsv &lhs, const Hsv &rhs) {
  return lhs.h == rhs.h && lhs.s == rhs.s && lhs.v == rhs.v;
}

// inequality operators
[[maybe_unused]] static bool operator!=(const Rgb &lhs, const Rgb &rhs) { return !(lhs == rhs); }

[[maybe_unused]] static bool operator!=(const Hsv &lhs, const Hsv &rhs) { return !(lhs == rhs); }
>>>>>>> 07f4eff7
} // namespace espp

#include "color_formatters.hpp"<|MERGE_RESOLUTION|>--- conflicted
+++ resolved
@@ -142,8 +142,6 @@
    */
   Rgb rgb() const;
 };
-<<<<<<< HEAD
-=======
 
 [[maybe_unused]] static auto color_code(const Rgb &rgb) {
   return fg(fmt::rgb(rgb.r * 255, rgb.g * 255, rgb.b * 255));
@@ -153,20 +151,6 @@
   return fg(fmt::rgb(rgb.r * 255, rgb.g * 255, rgb.b * 255));
 }
 
-// equality operators
-[[maybe_unused]] static bool operator==(const Rgb &lhs, const Rgb &rhs) {
-  return lhs.r == rhs.r && lhs.g == rhs.g && lhs.b == rhs.b;
-}
-
-[[maybe_unused]] static bool operator==(const Hsv &lhs, const Hsv &rhs) {
-  return lhs.h == rhs.h && lhs.s == rhs.s && lhs.v == rhs.v;
-}
-
-// inequality operators
-[[maybe_unused]] static bool operator!=(const Rgb &lhs, const Rgb &rhs) { return !(lhs == rhs); }
-
-[[maybe_unused]] static bool operator!=(const Hsv &lhs, const Hsv &rhs) { return !(lhs == rhs); }
->>>>>>> 07f4eff7
 } // namespace espp
 
 #include "color_formatters.hpp"
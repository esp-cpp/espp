--- conflicted
+++ resolved
@@ -129,14 +129,21 @@
   void init() {
     using namespace std::placeholders;
     logger_.info("Add TP input device to LVGL");
-<<<<<<< HEAD
     indev_tp_ = lv_indev_create();
+    if (!indev_tp_) {
+      logger_.error("Failed to register touchpad input device!");
+      return;
+    }
     lv_indev_set_type(indev_tp_, LV_INDEV_TYPE_POINTER);
     lv_indev_set_read_cb(indev_tp_, &TouchpadInput::touchpad_read);
     lv_indev_set_user_data(indev_tp_, (void *)this);
 
     logger_.info("Add HOME button input to LVGL");
     indev_btn_ = lv_indev_create();
+    if (!indev_btn_) {
+      logger_.error("Failed to register home button input device!");
+      return;
+    }
     lv_indev_set_type(indev_btn_, LV_INDEV_TYPE_BUTTON);
     lv_indev_set_read_cb(indev_btn_, &TouchpadInput::home_button_read);
     lv_indev_set_user_data(indev_btn_, (void *)this);
@@ -144,32 +151,6 @@
     auto disp = lv_display_get_default();
     screen_size_x_ = (uint16_t)lv_display_get_horizontal_resolution(disp);
     screen_size_y_ = (uint16_t)lv_display_get_vertical_resolution(disp);
-=======
-    lv_indev_drv_init(&indev_drv_tp_);
-    indev_drv_tp_.type = LV_INDEV_TYPE_POINTER;
-    indev_drv_tp_.read_cb = &TouchpadInput::touchpad_read;
-    indev_drv_tp_.user_data = (void *)this;
-    indev_touchpad_ = lv_indev_drv_register(&indev_drv_tp_);
-    if (!indev_touchpad_) {
-      logger_.error("Failed to register touchpad input device!");
-      return;
-    }
-
-    logger_.info("Add HOME button input to LVGL");
-    lv_indev_drv_init(&indev_drv_btn_);
-    indev_drv_btn_.type = LV_INDEV_TYPE_BUTTON;
-    indev_drv_btn_.read_cb = &TouchpadInput::home_button_read;
-    indev_drv_btn_.user_data = (void *)this;
-    indev_button_ = lv_indev_drv_register(&indev_drv_btn_);
-    if (!indev_button_) {
-      logger_.error("Failed to register home button input device!");
-      return;
-    }
-
-    auto disp = lv_disp_get_default();
-    screen_size_x_ = (uint16_t)lv_disp_get_hor_res(disp);
-    screen_size_y_ = (uint16_t)lv_disp_get_ver_res(disp);
->>>>>>> 041c85ab
   }
 
   touchpad_read_fn touchpad_read_;

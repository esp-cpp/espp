<!DOCTYPE html>
<html class="writer-html5" lang="en" >
<head>
  <meta charset="utf-8" /><meta name="generator" content="Docutils 0.17.1: http://docutils.sourceforge.net/" />

  <meta name="viewport" content="width=device-width, initial-scale=1.0" />
  <title>Haptics APIs - ESP32 -  &mdash; ESPP latest documentation</title>
      <link rel="stylesheet" href="../_static/pygments.css" type="text/css" />
      <link rel="stylesheet" href="../_static/css/theme.css" type="text/css" />
      <link rel="stylesheet" href="../_static/copybutton.css" type="text/css" />
      <link rel="stylesheet" href="../_static/theme_overrides.css" type="text/css" />
  <!--[if lt IE 9]>
    <script src="../_static/js/html5shiv.min.js"></script>
  <![endif]-->
  
        <script data-url_root="../" id="documentation_options" src="../_static/documentation_options.js"></script>
        <script src="../_static/jquery.js"></script>
        <script src="../_static/underscore.js"></script>
        <script src="../_static/doctools.js"></script>
        <script src="../_static/clipboard.min.js"></script>
        <script src="../_static/copybutton.js"></script>
    <script src="../_static/js/theme.js"></script>

    
        

    <script type="text/javascript">
        DOCUMENTATION_OPTIONS.PAGENAME = 'haptics/index';
        DOCUMENTATION_OPTIONS.PROJECT_SLUG = 'esp-cpp';
        DOCUMENTATION_OPTIONS.LATEST_BRANCH_NAME = 'master';
        DOCUMENTATION_OPTIONS.VERSIONS_URL = 'https://dl.espressif.com/dl/esp-idf/idf_versions.js';
        DOCUMENTATION_OPTIONS.LANGUAGES = ["en"];
        DOCUMENTATION_OPTIONS.IDF_TARGET = 'esp32';
        DOCUMENTATION_OPTIONS.HAS_IDF_TARGETS = ["esp32", "esp32s2", "esp32c3"]
        DOCUMENTATION_OPTIONS.RELEASE = 'latest';
    </script>

    <script type="text/javascript" src="https://dl.espressif.com/dl/esp-idf/idf_versions.js"></script>
    <link rel="index" title="Index" href="../genindex.html" />
    <link rel="search" title="Search" href="../search.html" />
    <link rel="next" title="BLDC Haptics" href="bldc_haptics.html" />
    <link rel="prev" title="FTP Server" href="../ftp/ftp_server.html" /> 
</head>

<body class="wy-body-for-nav"> 
  <div class="wy-grid-for-nav">
    <nav data-toggle="wy-nav-shift" class="wy-nav-side">
      <div class="wy-side-scroll">
        <div class="wy-side-nav-search" >
            <a href="../index.html" class="icon icon-home"> ESPP
            <img src="../_static/espressif-logo.svg" class="logo" alt="Logo"/>
          </a>

          
            <div class="selectors">
              <select id="target-select" style="width: 150px;" hidden>
                <option value="" disabled selected>Choose target...</option>
              </select>
            </div>
          

          <div class="selectors">
            <select id="version-select" style="width: 150px;" hidden>
              <option value="" disabled selected>Choose version...</option>
            </select>
          </div>

          
<div role="search">
  <form id="rtd-search-form" class="wy-form" action="../search.html" method="get">
    <input type="text" name="q" placeholder="Search docs" />
    <input type="hidden" name="check_keywords" value="yes" />
    <input type="hidden" name="area" value="default" />
  </form>
</div>
        </div><div class="wy-menu wy-menu-vertical" data-spy="affix" role="navigation" aria-label="Navigation menu">
              <ul class="current">
<li class="toctree-l1"><a class="reference internal" href="../adc/index.html">ADC APIs</a></li>
<li class="toctree-l1"><a class="reference internal" href="../battery/index.html">Battery APIs</a></li>
<li class="toctree-l1"><a class="reference internal" href="../bldc/index.html">BLDC APIs</a></li>
<li class="toctree-l1"><a class="reference internal" href="../button.html">Button APIs</a></li>
<li class="toctree-l1"><a class="reference internal" href="../controller.html">Controller APIs</a></li>
<li class="toctree-l1"><a class="reference internal" href="../cli.html">Command Line Interface (CLI) APIs</a></li>
<li class="toctree-l1"><a class="reference internal" href="../color.html">Color APIs</a></li>
<li class="toctree-l1"><a class="reference internal" href="../csv.html">CSV APIs</a></li>
<li class="toctree-l1"><a class="reference internal" href="../display/index.html">Display APIs</a></li>
<li class="toctree-l1"><a class="reference internal" href="../encoder/index.html">Encoder APIs</a></li>
<li class="toctree-l1"><a class="reference internal" href="../event_manager.html">Event Manager APIs</a></li>
<li class="toctree-l1"><a class="reference internal" href="../file_system.html">File System APIs</a></li>
<li class="toctree-l1"><a class="reference internal" href="../filters/index.html">Filter APIs</a></li>
<li class="toctree-l1"><a class="reference internal" href="../ftp/index.html">FTP APIs</a></li>
<li class="toctree-l1 current"><a class="current reference internal" href="#">Haptics APIs</a><ul>
<li class="toctree-l2"><a class="reference internal" href="bldc_haptics.html">BLDC Haptics</a></li>
<li class="toctree-l2"><a class="reference internal" href="drv2605.html">DRV2605 Haptic Motor Driver</a></li>
</ul>
</li>
<li class="toctree-l1"><a class="reference internal" href="../i2c.html">I2C</a></li>
<li class="toctree-l1"><a class="reference internal" href="../input/index.html">Input APIs</a></li>
<li class="toctree-l1"><a class="reference internal" href="../io_expander/index.html">IO Expander APIs</a></li>
<li class="toctree-l1"><a class="reference internal" href="../joystick.html">Joystick APIs</a></li>
<li class="toctree-l1"><a class="reference internal" href="../led.html">LED APIs</a></li>
<li class="toctree-l1"><a class="reference internal" href="../led_strip.html">LED Strip APIs</a></li>
<li class="toctree-l1"><a class="reference internal" href="../logger.html">Logging APIs</a></li>
<li class="toctree-l1"><a class="reference internal" href="../monitor.html">Monitoring APIs</a></li>
<li class="toctree-l1"><a class="reference internal" href="../math/index.html">Math APIs</a></li>
<li class="toctree-l1"><a class="reference internal" href="../network/index.html">Network APIs</a></li>
<li class="toctree-l1"><a class="reference internal" href="../nfc/index.html">NFC APIs</a></li>
<li class="toctree-l1"><a class="reference internal" href="../pid.html">PID APIs</a></li>
<li class="toctree-l1"><a class="reference internal" href="../qwiicnes.html">QwiicNES</a></li>
<li class="toctree-l1"><a class="reference internal" href="../rmt.html">Remote Control Transceiver (RMT)</a></li>
<li class="toctree-l1"><a class="reference internal" href="../rtc/index.html">RTC APIs</a></li>
<li class="toctree-l1"><a class="reference internal" href="../rtsp.html">RTSP APIs</a></li>
<li class="toctree-l1"><a class="reference internal" href="../serialization.html">Serialization APIs</a></li>
<li class="toctree-l1"><a class="reference internal" href="../state_machine.html">State Machine APIs</a></li>
<li class="toctree-l1"><a class="reference internal" href="../tabulate.html">Tabulate APIs</a></li>
<li class="toctree-l1"><a class="reference internal" href="../task.html">Task APIs</a></li>
<li class="toctree-l1"><a class="reference internal" href="../thermistor.html">Thermistor APIs</a></li>
<li class="toctree-l1"><a class="reference internal" href="../timer.html">Timer APIs</a></li>
<li class="toctree-l1"><a class="reference internal" href="../wifi/index.html">WiFi APIs</a></li>
</ul>

        </div>
      </div>
    </nav>

    <section data-toggle="wy-nav-shift" class="wy-nav-content-wrap"><nav class="wy-nav-top" aria-label="Mobile navigation menu" >
          <i data-toggle="wy-nav-top" class="fa fa-bars"></i>
          <a href="../index.html">ESPP</a>
      </nav>

      <div class="wy-nav-content">
        <div class="rst-content">
          <div role="navigation" aria-label="Page navigation">
  <ul class="wy-breadcrumbs">
      <li><a href="../index.html" class="icon icon-home"></a> &raquo;</li>
      <li>Haptics APIs</li>
      <li class="wy-breadcrumbs-aside">
<<<<<<< HEAD
              <a href="https://github.com/esp-cpp/espp/blob/bbb6d3b/docs/en/haptics/index.rst" class="fa fa-github"> Edit on GitHub</a>
=======
              <a href="https://github.com/esp-cpp/espp/blob/e14a4b5/docs/en/haptics/index.rst" class="fa fa-github"> Edit on GitHub</a>
>>>>>>> bdcab9ca
      </li>
  </ul>
  <hr/>
</div>
          <div role="main" class="document" itemscope="itemscope" itemtype="http://schema.org/Article">
           <div itemprop="articleBody">
             
  <section id="haptics-apis">
<h1>Haptics APIs<a class="headerlink" href="#haptics-apis" title="Permalink to this headline"></a></h1>
<div class="toctree-wrapper compound">
<ul>
<li class="toctree-l1"><a class="reference internal" href="bldc_haptics.html">BLDC Haptics</a></li>
<li class="toctree-l1"><a class="reference internal" href="drv2605.html">DRV2605 Haptic Motor Driver</a></li>
</ul>
</div>
<p>There are multiple components which provide haptic feedback functionality,
ranging from haptics driven using BLDC motors to specific peripheral drivers
designed for directly driving ERM (eccentric rotating mass) and LRA (linear
resonant actuator) haptic motors.</p>
</section>


           </div>
          </div>
          <footer><div class="rst-footer-buttons" role="navigation" aria-label="Footer">
        <a href="../ftp/ftp_server.html" class="btn btn-neutral float-left" title="FTP Server" accesskey="p" rel="prev"><span class="fa fa-arrow-circle-left" aria-hidden="true"></span> Previous</a>
        <a href="bldc_haptics.html" class="btn btn-neutral float-right" title="BLDC Haptics" accesskey="n" rel="next">Next <span class="fa fa-arrow-circle-right" aria-hidden="true"></span></a>
    </div>

  <hr/>

  <div role="contentinfo">
    <p>&#169; Copyright 2022 - 2023, William Emfinger.</p>
  </div>

  <ul class="footer">
        <li>
	    
            
            Built with <a href="http://sphinx-doc.org/">Sphinx</a> using a <a href="https://github.com/espressif/sphinx_idf_theme">theme</a>  based on <a href="https://github.com/readthedocs/sphinx_rtd_theme">Read the Docs Sphinx Theme</a>.
         </li>

  </ul> 

</footer>
        </div>
      </div>
    </section>
  </div>

  <script>
      jQuery(function () {
          SphinxRtdTheme.Navigation.enable(true);
      });
  </script> 

</body>
</html><|MERGE_RESOLUTION|>--- conflicted
+++ resolved
@@ -135,11 +135,7 @@
       <li><a href="../index.html" class="icon icon-home"></a> &raquo;</li>
       <li>Haptics APIs</li>
       <li class="wy-breadcrumbs-aside">
-<<<<<<< HEAD
-              <a href="https://github.com/esp-cpp/espp/blob/bbb6d3b/docs/en/haptics/index.rst" class="fa fa-github"> Edit on GitHub</a>
-=======
               <a href="https://github.com/esp-cpp/espp/blob/e14a4b5/docs/en/haptics/index.rst" class="fa fa-github"> Edit on GitHub</a>
->>>>>>> bdcab9ca
       </li>
   </ul>
   <hr/>

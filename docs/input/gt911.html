<!DOCTYPE html>
<html class="writer-html5" lang="en" >
<head>
  <meta charset="utf-8" /><meta name="generator" content="Docutils 0.17.1: http://docutils.sourceforge.net/" />

  <meta name="viewport" content="width=device-width, initial-scale=1.0" />
  <title>GT911 Touch Controller - ESP32 -  &mdash; ESPP latest documentation</title>
      <link rel="stylesheet" href="../_static/pygments.css" type="text/css" />
      <link rel="stylesheet" href="../_static/css/theme.css" type="text/css" />
      <link rel="stylesheet" href="../_static/copybutton.css" type="text/css" />
      <link rel="stylesheet" href="../_static/theme_overrides.css" type="text/css" />
  <!--[if lt IE 9]>
    <script src="../_static/js/html5shiv.min.js"></script>
  <![endif]-->
  
        <script data-url_root="../" id="documentation_options" src="../_static/documentation_options.js"></script>
        <script src="../_static/jquery.js"></script>
        <script src="../_static/underscore.js"></script>
        <script src="../_static/doctools.js"></script>
        <script src="../_static/clipboard.min.js"></script>
        <script src="../_static/copybutton.js"></script>
    <script src="../_static/js/theme.js"></script>

    
        

    <script type="text/javascript">
        DOCUMENTATION_OPTIONS.PAGENAME = 'input/gt911';
        DOCUMENTATION_OPTIONS.PROJECT_SLUG = 'esp-cpp';
        DOCUMENTATION_OPTIONS.LATEST_BRANCH_NAME = 'master';
        DOCUMENTATION_OPTIONS.VERSIONS_URL = 'https://dl.espressif.com/dl/esp-idf/idf_versions.js';
        DOCUMENTATION_OPTIONS.LANGUAGES = ["en"];
        DOCUMENTATION_OPTIONS.IDF_TARGET = 'esp32';
        DOCUMENTATION_OPTIONS.HAS_IDF_TARGETS = ["esp32", "esp32s2", "esp32c3"]
        DOCUMENTATION_OPTIONS.RELEASE = 'latest';
    </script>

    <script type="text/javascript" src="https://dl.espressif.com/dl/esp-idf/idf_versions.js"></script>
    <link rel="index" title="Index" href="../genindex.html" />
    <link rel="search" title="Search" href="../search.html" />
    <link rel="next" title="TT21100 Touch Controller" href="tt21100.html" />
    <link rel="prev" title="FT5x06 Touch Controller" href="ft5x06.html" /> 
</head>

<body class="wy-body-for-nav"> 
  <div class="wy-grid-for-nav">
    <nav data-toggle="wy-nav-shift" class="wy-nav-side">
      <div class="wy-side-scroll">
        <div class="wy-side-nav-search" >
            <a href="../index.html" class="icon icon-home"> ESPP
            <img src="../_static/espressif-logo.svg" class="logo" alt="Logo"/>
          </a>

          
            <div class="selectors">
              <select id="target-select" style="width: 150px;" hidden>
                <option value="" disabled selected>Choose target...</option>
              </select>
            </div>
          

          <div class="selectors">
            <select id="version-select" style="width: 150px;" hidden>
              <option value="" disabled selected>Choose version...</option>
            </select>
          </div>

          
<div role="search">
  <form id="rtd-search-form" class="wy-form" action="../search.html" method="get">
    <input type="text" name="q" placeholder="Search docs" />
    <input type="hidden" name="check_keywords" value="yes" />
    <input type="hidden" name="area" value="default" />
  </form>
</div>
        </div><div class="wy-menu wy-menu-vertical" data-spy="affix" role="navigation" aria-label="Navigation menu">
              <ul class="current">
<li class="toctree-l1"><a class="reference internal" href="../adc/index.html">ADC APIs</a></li>
<li class="toctree-l1"><a class="reference internal" href="../battery/index.html">Battery APIs</a></li>
<li class="toctree-l1"><a class="reference internal" href="../bldc/index.html">BLDC APIs</a></li>
<li class="toctree-l1"><a class="reference internal" href="../button.html">Button APIs</a></li>
<li class="toctree-l1"><a class="reference internal" href="../controller.html">Controller APIs</a></li>
<li class="toctree-l1"><a class="reference internal" href="../cli.html">Command Line Interface (CLI) APIs</a></li>
<li class="toctree-l1"><a class="reference internal" href="../color.html">Color APIs</a></li>
<li class="toctree-l1"><a class="reference internal" href="../csv.html">CSV APIs</a></li>
<li class="toctree-l1"><a class="reference internal" href="../display/index.html">Display APIs</a></li>
<li class="toctree-l1"><a class="reference internal" href="../encoder/index.html">Encoder APIs</a></li>
<li class="toctree-l1"><a class="reference internal" href="../event_manager.html">Event Manager APIs</a></li>
<li class="toctree-l1"><a class="reference internal" href="../file_system.html">File System APIs</a></li>
<li class="toctree-l1"><a class="reference internal" href="../filters/index.html">Filter APIs</a></li>
<li class="toctree-l1"><a class="reference internal" href="../ftp/index.html">FTP APIs</a></li>
<li class="toctree-l1"><a class="reference internal" href="../haptics/index.html">Haptics APIs</a></li>
<li class="toctree-l1"><a class="reference internal" href="../i2c.html">I2C</a></li>
<li class="toctree-l1 current"><a class="reference internal" href="index.html">Input APIs</a><ul class="current">
<li class="toctree-l2"><a class="reference internal" href="ft5x06.html">FT5x06 Touch Controller</a></li>
<li class="toctree-l2 current"><a class="current reference internal" href="#">GT911 Touch Controller</a><ul>
<li class="toctree-l3"><a class="reference internal" href="#api-reference">API Reference</a><ul>
<li class="toctree-l4"><a class="reference internal" href="#header-file">Header File</a></li>
<li class="toctree-l4"><a class="reference internal" href="#classes">Classes</a></li>
</ul>
</li>
</ul>
</li>
<li class="toctree-l2"><a class="reference internal" href="tt21100.html">TT21100 Touch Controller</a></li>
<li class="toctree-l2"><a class="reference internal" href="t_keyboard.html">LilyGo T-Keyboard</a></li>
<li class="toctree-l2"><a class="reference internal" href="encoder_input.html">Encoder Input</a></li>
<li class="toctree-l2"><a class="reference internal" href="keypad_input.html">Keypad Input</a></li>
<li class="toctree-l2"><a class="reference internal" href="touchpad_input.html">Touchpad Input</a></li>
</ul>
</li>
<li class="toctree-l1"><a class="reference internal" href="../io_expander/index.html">IO Expander APIs</a></li>
<li class="toctree-l1"><a class="reference internal" href="../joystick.html">Joystick APIs</a></li>
<li class="toctree-l1"><a class="reference internal" href="../led.html">LED APIs</a></li>
<li class="toctree-l1"><a class="reference internal" href="../led_strip.html">LED Strip APIs</a></li>
<li class="toctree-l1"><a class="reference internal" href="../logger.html">Logging APIs</a></li>
<li class="toctree-l1"><a class="reference internal" href="../monitor.html">Monitoring APIs</a></li>
<li class="toctree-l1"><a class="reference internal" href="../math/index.html">Math APIs</a></li>
<li class="toctree-l1"><a class="reference internal" href="../network/index.html">Network APIs</a></li>
<li class="toctree-l1"><a class="reference internal" href="../nfc/index.html">NFC APIs</a></li>
<li class="toctree-l1"><a class="reference internal" href="../pid.html">PID APIs</a></li>
<li class="toctree-l1"><a class="reference internal" href="../qwiicnes.html">QwiicNES</a></li>
<li class="toctree-l1"><a class="reference internal" href="../rmt.html">Remote Control Transceiver (RMT)</a></li>
<li class="toctree-l1"><a class="reference internal" href="../rtc/index.html">RTC APIs</a></li>
<li class="toctree-l1"><a class="reference internal" href="../rtsp.html">RTSP APIs</a></li>
<li class="toctree-l1"><a class="reference internal" href="../serialization.html">Serialization APIs</a></li>
<li class="toctree-l1"><a class="reference internal" href="../state_machine.html">State Machine APIs</a></li>
<li class="toctree-l1"><a class="reference internal" href="../tabulate.html">Tabulate APIs</a></li>
<li class="toctree-l1"><a class="reference internal" href="../task.html">Task APIs</a></li>
<li class="toctree-l1"><a class="reference internal" href="../thermistor.html">Thermistor APIs</a></li>
<li class="toctree-l1"><a class="reference internal" href="../timer.html">Timer APIs</a></li>
<li class="toctree-l1"><a class="reference internal" href="../wifi/index.html">WiFi APIs</a></li>
</ul>

        </div>
      </div>
    </nav>

    <section data-toggle="wy-nav-shift" class="wy-nav-content-wrap"><nav class="wy-nav-top" aria-label="Mobile navigation menu" >
          <i data-toggle="wy-nav-top" class="fa fa-bars"></i>
          <a href="../index.html">ESPP</a>
      </nav>

      <div class="wy-nav-content">
        <div class="rst-content">
          <div role="navigation" aria-label="Page navigation">
  <ul class="wy-breadcrumbs">
      <li><a href="../index.html" class="icon icon-home"></a> &raquo;</li>
          <li><a href="index.html">Input APIs</a> &raquo;</li>
      <li>GT911 Touch Controller</li>
      <li class="wy-breadcrumbs-aside">
<<<<<<< HEAD
              <a href="https://github.com/esp-cpp/espp/blob/bbb6d3b/docs/en/input/gt911.rst" class="fa fa-github"> Edit on GitHub</a>
=======
              <a href="https://github.com/esp-cpp/espp/blob/e14a4b5/docs/en/input/gt911.rst" class="fa fa-github"> Edit on GitHub</a>
>>>>>>> bdcab9ca
      </li>
  </ul>
  <hr/>
</div>
          <div role="main" class="document" itemscope="itemscope" itemtype="http://schema.org/Article">
           <div itemprop="articleBody">
             
  <section id="gt911-touch-controller">
<h1>GT911 Touch Controller<a class="headerlink" href="#gt911-touch-controller" title="Permalink to this headline"></a></h1>
<p>The <cite>Gt911</cite> class provides an interface to the GT911 touch controller.</p>
<section id="api-reference">
<h2>API Reference<a class="headerlink" href="#api-reference" title="Permalink to this headline"></a></h2>
<section id="header-file">
<h3>Header File<a class="headerlink" href="#header-file" title="Permalink to this headline"></a></h3>
<ul class="simple">
<<<<<<< HEAD
<li><p><a class="reference external" href="https://github.com/esp-cpp/espp/blob/bbb6d3b/components/gt911/include/gt911.hpp">components/gt911/include/gt911.hpp</a></p></li>
=======
<li><p><a class="reference external" href="https://github.com/esp-cpp/espp/blob/e14a4b5/components/gt911/include/gt911.hpp">components/gt911/include/gt911.hpp</a></p></li>
>>>>>>> bdcab9ca
</ul>
</section>
<section id="classes">
<h3>Classes<a class="headerlink" href="#classes" title="Permalink to this headline"></a></h3>
<dl class="cpp class">
<dt class="sig sig-object cpp" id="_CPPv4N4espp5Gt911E">
<span id="_CPPv3N4espp5Gt911E"></span><span id="_CPPv2N4espp5Gt911E"></span><span id="espp::Gt911"></span><span class="target" id="classespp_1_1_gt911"></span><span class="k"><span class="pre">class</span></span><span class="w"> </span><span class="sig-prename descclassname"><span class="n"><span class="pre">espp</span></span><span class="p"><span class="pre">::</span></span></span><span class="sig-name descname"><span class="n"><span class="pre">Gt911</span></span></span><a class="headerlink" href="#_CPPv4N4espp5Gt911E" title="Permalink to this definition"></a><br /></dt>
<dd><p>Driver for the GT911 touch controller. </p>
<section id="classespp_1_1_tt21100_1Example">
<h4>Example<a class="headerlink" href="#classespp_1_1_tt21100_1Example" title="Permalink to this headline"></a></h4>
<p id="classespp_1_1_tt21100_1Example"><div class="highlight-cpp notranslate"><div class="highlight"><pre><span></span><span class="w">    </span><span class="c1">// make the I2C that we&#39;ll use to communicate</span>
<span class="w">    </span><span class="n">espp</span><span class="o">::</span><span class="n">I2c</span><span class="w"> </span><span class="nf">i2c</span><span class="p">({</span>
<span class="w">        </span><span class="p">.</span><span class="n">port</span><span class="w"> </span><span class="o">=</span><span class="w"> </span><span class="n">I2C_NUM_0</span><span class="p">,</span>
<span class="w">        </span><span class="p">.</span><span class="n">sda_io_num</span><span class="w"> </span><span class="o">=</span><span class="w"> </span><span class="n">GPIO_NUM_18</span><span class="p">,</span>
<span class="w">        </span><span class="p">.</span><span class="n">scl_io_num</span><span class="w"> </span><span class="o">=</span><span class="w"> </span><span class="n">GPIO_NUM_8</span><span class="p">,</span>
<span class="w">    </span><span class="p">});</span>
<span class="w">    </span><span class="c1">// now make the gt911 which decodes the data</span>
<span class="w">    </span><span class="n">espp</span><span class="o">::</span><span class="n">Gt911</span><span class="w"> </span><span class="nf">gt911</span><span class="p">({.</span><span class="n">write</span><span class="w"> </span><span class="o">=</span><span class="w"> </span><span class="n">std</span><span class="o">::</span><span class="n">bind</span><span class="p">(</span><span class="o">&amp;</span><span class="n">espp</span><span class="o">::</span><span class="n">I2c</span><span class="o">::</span><span class="n">write</span><span class="p">,</span><span class="w"> </span><span class="o">&amp;</span><span class="n">i2c</span><span class="p">,</span><span class="w"> </span><span class="n">std</span><span class="o">::</span><span class="n">placeholders</span><span class="o">::</span><span class="n">_1</span><span class="p">,</span>
<span class="w">                                          </span><span class="n">std</span><span class="o">::</span><span class="n">placeholders</span><span class="o">::</span><span class="n">_2</span><span class="p">,</span><span class="w"> </span><span class="n">std</span><span class="o">::</span><span class="n">placeholders</span><span class="o">::</span><span class="n">_3</span><span class="p">),</span>
<span class="w">                       </span><span class="p">.</span><span class="n">write_read</span><span class="w"> </span><span class="o">=</span><span class="w"> </span><span class="n">std</span><span class="o">::</span><span class="n">bind</span><span class="p">(</span><span class="o">&amp;</span><span class="n">espp</span><span class="o">::</span><span class="n">I2c</span><span class="o">::</span><span class="n">write_read</span><span class="p">,</span><span class="w"> </span><span class="o">&amp;</span><span class="n">i2c</span><span class="p">,</span><span class="w"> </span><span class="n">std</span><span class="o">::</span><span class="n">placeholders</span><span class="o">::</span><span class="n">_1</span><span class="p">,</span>
<span class="w">                                               </span><span class="n">std</span><span class="o">::</span><span class="n">placeholders</span><span class="o">::</span><span class="n">_2</span><span class="p">,</span><span class="w"> </span><span class="n">std</span><span class="o">::</span><span class="n">placeholders</span><span class="o">::</span><span class="n">_3</span><span class="p">,</span>
<span class="w">                                               </span><span class="n">std</span><span class="o">::</span><span class="n">placeholders</span><span class="o">::</span><span class="n">_4</span><span class="p">,</span><span class="w"> </span><span class="n">std</span><span class="o">::</span><span class="n">placeholders</span><span class="o">::</span><span class="n">_5</span><span class="p">),</span>
<span class="w">                       </span><span class="p">.</span><span class="n">log_level</span><span class="w"> </span><span class="o">=</span><span class="w"> </span><span class="n">espp</span><span class="o">::</span><span class="n">Logger</span><span class="o">::</span><span class="n">Verbosity</span><span class="o">::</span><span class="n">WARN</span><span class="p">});</span>
<span class="w">    </span><span class="c1">// and finally, make the task to periodically poll the gt911 and print</span>
<span class="w">    </span><span class="c1">// the state</span>
<span class="w">    </span><span class="k">auto</span><span class="w"> </span><span class="n">task_fn</span><span class="w"> </span><span class="o">=</span><span class="w"> </span><span class="p">[</span><span class="o">&amp;</span><span class="n">gt911</span><span class="p">](</span><span class="n">std</span><span class="o">::</span><span class="n">mutex</span><span class="w"> </span><span class="o">&amp;</span><span class="n">m</span><span class="p">,</span><span class="w"> </span><span class="n">std</span><span class="o">::</span><span class="n">condition_variable</span><span class="w"> </span><span class="o">&amp;</span><span class="n">cv</span><span class="p">)</span><span class="w"> </span><span class="p">{</span>
<span class="w">      </span><span class="n">std</span><span class="o">::</span><span class="n">error_code</span><span class="w"> </span><span class="n">ec</span><span class="p">;</span>
<span class="w">      </span><span class="c1">// update the state</span>
<span class="w">      </span><span class="kt">bool</span><span class="w"> </span><span class="n">new_data</span><span class="w"> </span><span class="o">=</span><span class="w"> </span><span class="n">gt911</span><span class="p">.</span><span class="n">update</span><span class="p">(</span><span class="n">ec</span><span class="p">);</span>
<span class="w">      </span><span class="k">if</span><span class="w"> </span><span class="p">(</span><span class="n">ec</span><span class="p">)</span><span class="w"> </span><span class="p">{</span>
<span class="w">        </span><span class="n">fmt</span><span class="o">::</span><span class="n">print</span><span class="p">(</span><span class="s">&quot;Could not update state</span><span class="se">\n</span><span class="s">&quot;</span><span class="p">);</span>
<span class="w">        </span><span class="k">return</span><span class="w"> </span><span class="nb">false</span><span class="p">;</span>
<span class="w">      </span><span class="p">}</span>
<span class="w">      </span><span class="k">if</span><span class="w"> </span><span class="p">(</span><span class="o">!</span><span class="n">new_data</span><span class="p">)</span><span class="w"> </span><span class="p">{</span>
<span class="w">        </span><span class="k">return</span><span class="w"> </span><span class="nb">false</span><span class="p">;</span><span class="w"> </span><span class="c1">// don&#39;t stop the task</span>
<span class="w">      </span><span class="p">}</span>
<span class="w">      </span><span class="c1">// get the state</span>
<span class="w">      </span><span class="kt">uint8_t</span><span class="w"> </span><span class="n">num_touch_points</span><span class="w"> </span><span class="o">=</span><span class="w"> </span><span class="mi">0</span><span class="p">;</span>
<span class="w">      </span><span class="kt">uint16_t</span><span class="w"> </span><span class="n">x</span><span class="w"> </span><span class="o">=</span><span class="w"> </span><span class="mi">0</span><span class="p">,</span><span class="w"> </span><span class="n">y</span><span class="w"> </span><span class="o">=</span><span class="w"> </span><span class="mi">0</span><span class="p">;</span>
<span class="w">      </span><span class="n">gt911</span><span class="p">.</span><span class="n">get_touch_point</span><span class="p">(</span><span class="o">&amp;</span><span class="n">num_touch_points</span><span class="p">,</span><span class="w"> </span><span class="o">&amp;</span><span class="n">x</span><span class="p">,</span><span class="w"> </span><span class="o">&amp;</span><span class="n">y</span><span class="p">);</span>
<span class="w">      </span><span class="k">if</span><span class="w"> </span><span class="p">(</span><span class="n">ec</span><span class="p">)</span><span class="w"> </span><span class="p">{</span>
<span class="w">        </span><span class="n">fmt</span><span class="o">::</span><span class="n">print</span><span class="p">(</span><span class="s">&quot;Could not get touch point</span><span class="se">\n</span><span class="s">&quot;</span><span class="p">);</span>
<span class="w">        </span><span class="k">return</span><span class="w"> </span><span class="nb">false</span><span class="p">;</span>
<span class="w">      </span><span class="p">}</span>
<span class="w">      </span><span class="n">fmt</span><span class="o">::</span><span class="n">print</span><span class="p">(</span><span class="s">&quot;num_touch_points: {}, x: {}, y: {}</span><span class="se">\n</span><span class="s">&quot;</span><span class="p">,</span><span class="w"> </span><span class="n">num_touch_points</span><span class="p">,</span><span class="w"> </span><span class="n">x</span><span class="p">,</span><span class="w"> </span><span class="n">y</span><span class="p">);</span>
<span class="w">      </span><span class="c1">// NOTE: sleeping in this way allows the sleep to exit early when the</span>
<span class="w">      </span><span class="c1">// task is being stopped / destroyed</span>
<span class="w">      </span><span class="p">{</span>
<span class="w">        </span><span class="n">std</span><span class="o">::</span><span class="n">unique_lock</span><span class="o">&lt;</span><span class="n">std</span><span class="o">::</span><span class="n">mutex</span><span class="o">&gt;</span><span class="w"> </span><span class="n">lk</span><span class="p">(</span><span class="n">m</span><span class="p">);</span>
<span class="w">        </span><span class="n">cv</span><span class="p">.</span><span class="n">wait_for</span><span class="p">(</span><span class="n">lk</span><span class="p">,</span><span class="w"> </span><span class="mi">500</span><span class="n">ms</span><span class="p">);</span>
<span class="w">      </span><span class="p">}</span>
<span class="w">      </span><span class="k">return</span><span class="w"> </span><span class="nb">false</span><span class="p">;</span><span class="w"> </span><span class="c1">// don&#39;t stop the task</span>
<span class="w">    </span><span class="p">};</span>
<span class="w">    </span><span class="k">auto</span><span class="w"> </span><span class="n">task</span><span class="w"> </span><span class="o">=</span><span class="w"> </span><span class="n">espp</span><span class="o">::</span><span class="n">Task</span><span class="p">(</span>
<span class="w">        </span><span class="p">{.</span><span class="n">name</span><span class="w"> </span><span class="o">=</span><span class="w"> </span><span class="s">&quot;Gt911 Task&quot;</span><span class="p">,</span><span class="w"> </span><span class="p">.</span><span class="n">callback</span><span class="w"> </span><span class="o">=</span><span class="w"> </span><span class="n">task_fn</span><span class="p">,</span><span class="w"> </span><span class="p">.</span><span class="n">log_level</span><span class="w"> </span><span class="o">=</span><span class="w"> </span><span class="n">espp</span><span class="o">::</span><span class="n">Logger</span><span class="o">::</span><span class="n">Verbosity</span><span class="o">::</span><span class="n">WARN</span><span class="p">});</span>
<span class="w">    </span><span class="n">task</span><span class="p">.</span><span class="n">start</span><span class="p">();</span>
</pre></div>
</div>
 </p>
</section>
<div class="breathe-sectiondef docutils container">
<p class="breathe-sectiondef-title rubric" id="breathe-section-title-public-types">Public Types</p>
<dl class="cpp type">
<dt class="sig sig-object cpp" id="_CPPv4N4espp5Gt9118write_fnE">
<span id="_CPPv3N4espp5Gt9118write_fnE"></span><span id="_CPPv2N4espp5Gt9118write_fnE"></span><span id="espp::Gt911::write_fn"></span><span class="target" id="classespp_1_1_gt911_1a9c59e1065adcf144698459018105beca"></span><span class="k"><span class="pre">typedef</span></span><span class="w"> </span><span class="n"><span class="pre">std</span></span><span class="p"><span class="pre">::</span></span><span class="n"><span class="pre">function</span></span><span class="p"><span class="pre">&lt;</span></span><span class="kt"><span class="pre">bool</span></span><span class="p"><span class="pre">(</span></span><span class="n"><span class="pre">uint8_t</span></span><span class="p"><span class="pre">,</span></span><span class="w"> </span><span class="n"><span class="pre">uint8_t</span></span><span class="p"><span class="pre">*</span></span><span class="p"><span class="pre">,</span></span><span class="w"> </span><span class="n"><span class="pre">size_t</span></span><span class="p"><span class="pre">)</span></span><span class="p"><span class="pre">&gt;</span></span><span class="w"> </span><span class="sig-name descname"><span class="n"><span class="pre">write_fn</span></span></span><a class="headerlink" href="#_CPPv4N4espp5Gt9118write_fnE" title="Permalink to this definition"></a><br /></dt>
<dd><p>Function for writing to the GT911 chip. </p>
<dl class="field-list simple">
<dt class="field-odd">Param address</dt>
<dd class="field-odd"><p>The address of the GT911 chip </p>
</dd>
<dt class="field-even">Param data</dt>
<dd class="field-even"><p>The data to write to the chip </p>
</dd>
<dt class="field-odd">Param len</dt>
<dd class="field-odd"><p>The length of the data to write </p>
</dd>
</dl>
</dd></dl>

<dl class="cpp type">
<dt class="sig sig-object cpp" id="_CPPv4N4espp5Gt91113write_read_fnE">
<span id="_CPPv3N4espp5Gt91113write_read_fnE"></span><span id="_CPPv2N4espp5Gt91113write_read_fnE"></span><span id="espp::Gt911::write_read_fn"></span><span class="target" id="classespp_1_1_gt911_1a0410a8f2eff4af42a065a5e32859bb1e"></span><span class="k"><span class="pre">typedef</span></span><span class="w"> </span><span class="n"><span class="pre">std</span></span><span class="p"><span class="pre">::</span></span><span class="n"><span class="pre">function</span></span><span class="p"><span class="pre">&lt;</span></span><span class="kt"><span class="pre">bool</span></span><span class="p"><span class="pre">(</span></span><span class="n"><span class="pre">uint8_t</span></span><span class="p"><span class="pre">,</span></span><span class="w"> </span><span class="n"><span class="pre">uint8_t</span></span><span class="p"><span class="pre">*</span></span><span class="p"><span class="pre">,</span></span><span class="w"> </span><span class="n"><span class="pre">size_t</span></span><span class="p"><span class="pre">,</span></span><span class="w"> </span><span class="n"><span class="pre">uint8_t</span></span><span class="p"><span class="pre">*</span></span><span class="p"><span class="pre">,</span></span><span class="w"> </span><span class="n"><span class="pre">size_t</span></span><span class="p"><span class="pre">)</span></span><span class="p"><span class="pre">&gt;</span></span><span class="w"> </span><span class="sig-name descname"><span class="n"><span class="pre">write_read_fn</span></span></span><a class="headerlink" href="#_CPPv4N4espp5Gt91113write_read_fnE" title="Permalink to this definition"></a><br /></dt>
<dd><p>Function for writing to and reading from the GT911 chip. </p>
<dl class="field-list simple">
<dt class="field-odd">Param address</dt>
<dd class="field-odd"><p>The address of the GT911 chip </p>
</dd>
<dt class="field-even">Param write_data</dt>
<dd class="field-even"><p>The data to write to the chip </p>
</dd>
<dt class="field-odd">Param write_len</dt>
<dd class="field-odd"><p>The length of the data to write </p>
</dd>
<dt class="field-even">Param read_data</dt>
<dd class="field-even"><p>The data to read from the chip </p>
</dd>
<dt class="field-odd">Param read_len</dt>
<dd class="field-odd"><p>The length of the data to read </p>
</dd>
</dl>
</dd></dl>

</div>
<div class="breathe-sectiondef docutils container">
<p class="breathe-sectiondef-title rubric" id="breathe-section-title-public-functions">Public Functions</p>
<dl class="cpp function">
<dt class="sig sig-object cpp" id="_CPPv4N4espp5Gt9115Gt911ERK6Config">
<span id="_CPPv3N4espp5Gt9115Gt911ERK6Config"></span><span id="_CPPv2N4espp5Gt9115Gt911ERK6Config"></span><span id="espp::Gt911::Gt911__ConfigCR"></span><span class="target" id="classespp_1_1_gt911_1aff301d1fdbea160800dcf8cf3645f769"></span><span class="k"><span class="pre">inline</span></span><span class="w"> </span><span class="k"><span class="pre">explicit</span></span><span class="w"> </span><span class="sig-name descname"><span class="n"><span class="pre">Gt911</span></span></span><span class="sig-paren">(</span><span class="k"><span class="pre">const</span></span><span class="w"> </span><a class="reference internal" href="#_CPPv4N4espp5Gt9116ConfigE" title="espp::Gt911::Config"><span class="n"><span class="pre">Config</span></span></a><span class="w"> </span><span class="p"><span class="pre">&amp;</span></span><span class="n sig-param"><span class="pre">config</span></span><span class="sig-paren">)</span><a class="headerlink" href="#_CPPv4N4espp5Gt9115Gt911ERK6Config" title="Permalink to this definition"></a><br /></dt>
<dd><p>Constructor for the GT911 driver. </p>
<dl class="field-list simple">
<dt class="field-odd">Parameters</dt>
<dd class="field-odd"><p><strong>config</strong> – The configuration for the driver </p>
</dd>
</dl>
</dd></dl>

<dl class="cpp function">
<dt class="sig sig-object cpp" id="_CPPv4N4espp5Gt9116updateERNSt10error_codeE">
<span id="_CPPv3N4espp5Gt9116updateERNSt10error_codeE"></span><span id="_CPPv2N4espp5Gt9116updateERNSt10error_codeE"></span><span id="espp::Gt911::update__std::error_codeR"></span><span class="target" id="classespp_1_1_gt911_1a398e5a20a42b6c2c83c30699d473d015"></span><span class="k"><span class="pre">inline</span></span><span class="w"> </span><span class="kt"><span class="pre">bool</span></span><span class="w"> </span><span class="sig-name descname"><span class="n"><span class="pre">update</span></span></span><span class="sig-paren">(</span><span class="n"><span class="pre">std</span></span><span class="p"><span class="pre">::</span></span><span class="n"><span class="pre">error_code</span></span><span class="w"> </span><span class="p"><span class="pre">&amp;</span></span><span class="n sig-param"><span class="pre">ec</span></span><span class="sig-paren">)</span><a class="headerlink" href="#_CPPv4N4espp5Gt9116updateERNSt10error_codeE" title="Permalink to this definition"></a><br /></dt>
<dd><p>Update the state of the GT911 driver. </p>
<dl class="field-list simple">
<dt class="field-odd">Parameters</dt>
<dd class="field-odd"><p><strong>ec</strong> – Error code to set if an error occurs </p>
</dd>
<dt class="field-even">Returns</dt>
<dd class="field-even"><p>True if the GT911 has new data, false otherwise </p>
</dd>
</dl>
</dd></dl>

<dl class="cpp function">
<dt class="sig sig-object cpp" id="_CPPv4NK4espp5Gt91120get_num_touch_pointsEv">
<span id="_CPPv3NK4espp5Gt91120get_num_touch_pointsEv"></span><span id="_CPPv2NK4espp5Gt91120get_num_touch_pointsEv"></span><span id="espp::Gt911::get_num_touch_pointsC"></span><span class="target" id="classespp_1_1_gt911_1af7a05c150e7e52167f7d7eb7a530b429"></span><span class="k"><span class="pre">inline</span></span><span class="w"> </span><span class="n"><span class="pre">uint8_t</span></span><span class="w"> </span><span class="sig-name descname"><span class="n"><span class="pre">get_num_touch_points</span></span></span><span class="sig-paren">(</span><span class="sig-paren">)</span><span class="w"> </span><span class="k"><span class="pre">const</span></span><a class="headerlink" href="#_CPPv4NK4espp5Gt91120get_num_touch_pointsEv" title="Permalink to this definition"></a><br /></dt>
<dd><p>Get the number of touch points. </p>
<div class="admonition note">
<p class="admonition-title">Note</p>
<p>This is a cached value from the last <a class="reference internal" href="#classespp_1_1_gt911_1a398e5a20a42b6c2c83c30699d473d015"><span class="std std-ref">update()</span></a> call </p>
</div>
<dl class="field-list simple">
<dt class="field-odd">Returns</dt>
<dd class="field-odd"><p>The number of touch points as of the last update </p>
</dd>
</dl>
</dd></dl>

<dl class="cpp function">
<dt class="sig sig-object cpp" id="_CPPv4NK4espp5Gt91115get_touch_pointEP7uint8_tP8uint16_tP8uint16_t">
<span id="_CPPv3NK4espp5Gt91115get_touch_pointEP7uint8_tP8uint16_tP8uint16_t"></span><span id="_CPPv2NK4espp5Gt91115get_touch_pointEP7uint8_tP8uint16_tP8uint16_t"></span><span id="espp::Gt911::get_touch_point__uint8_tP.uint16_tP.uint16_tPC"></span><span class="target" id="classespp_1_1_gt911_1a68a5c5b003db5b23dc0947c1b050acfb"></span><span class="k"><span class="pre">inline</span></span><span class="w"> </span><span class="kt"><span class="pre">void</span></span><span class="w"> </span><span class="sig-name descname"><span class="n"><span class="pre">get_touch_point</span></span></span><span class="sig-paren">(</span><span class="n"><span class="pre">uint8_t</span></span><span class="w"> </span><span class="p"><span class="pre">*</span></span><span class="n sig-param"><span class="pre">num_touch_points</span></span>, <span class="n"><span class="pre">uint16_t</span></span><span class="w"> </span><span class="p"><span class="pre">*</span></span><span class="n sig-param"><span class="pre">x</span></span>, <span class="n"><span class="pre">uint16_t</span></span><span class="w"> </span><span class="p"><span class="pre">*</span></span><span class="n sig-param"><span class="pre">y</span></span><span class="sig-paren">)</span><span class="w"> </span><span class="k"><span class="pre">const</span></span><a class="headerlink" href="#_CPPv4NK4espp5Gt91115get_touch_pointEP7uint8_tP8uint16_tP8uint16_t" title="Permalink to this definition"></a><br /></dt>
<dd><p>Get the touch point data. </p>
<div class="admonition note">
<p class="admonition-title">Note</p>
<p>This is a cached value from the last <a class="reference internal" href="#classespp_1_1_gt911_1a398e5a20a42b6c2c83c30699d473d015"><span class="std std-ref">update()</span></a> call </p>
</div>
<dl class="field-list simple">
<dt class="field-odd">Parameters</dt>
<dd class="field-odd"><ul class="simple">
<li><p><strong>num_touch_points</strong> – The number of touch points as of the last update </p></li>
<li><p><strong>x</strong> – The x coordinate of the touch point </p></li>
<li><p><strong>y</strong> – The y coordinate of the touch point </p></li>
</ul>
</dd>
</dl>
</dd></dl>

<dl class="cpp function">
<dt class="sig sig-object cpp" id="_CPPv4NK4espp5Gt91121get_home_button_stateEv">
<span id="_CPPv3NK4espp5Gt91121get_home_button_stateEv"></span><span id="_CPPv2NK4espp5Gt91121get_home_button_stateEv"></span><span id="espp::Gt911::get_home_button_stateC"></span><span class="target" id="classespp_1_1_gt911_1a3d4887c0a6c5716e370a916e7f6d1f27"></span><span class="k"><span class="pre">inline</span></span><span class="w"> </span><span class="n"><span class="pre">uint8_t</span></span><span class="w"> </span><span class="sig-name descname"><span class="n"><span class="pre">get_home_button_state</span></span></span><span class="sig-paren">(</span><span class="sig-paren">)</span><span class="w"> </span><span class="k"><span class="pre">const</span></span><a class="headerlink" href="#_CPPv4NK4espp5Gt91121get_home_button_stateEv" title="Permalink to this definition"></a><br /></dt>
<dd><p>Get the home button state. </p>
<div class="admonition note">
<p class="admonition-title">Note</p>
<p>This is a cached value from the last <a class="reference internal" href="#classespp_1_1_gt911_1a398e5a20a42b6c2c83c30699d473d015"><span class="std std-ref">update()</span></a> call </p>
</div>
<dl class="field-list simple">
<dt class="field-odd">Returns</dt>
<dd class="field-odd"><p>True if the home button is pressed, false otherwise </p>
</dd>
</dl>
</dd></dl>

</div>
<div class="breathe-sectiondef docutils container">
<p class="breathe-sectiondef-title rubric" id="breathe-section-title-public-static-attributes">Public Static Attributes</p>
<dl class="cpp var">
<dt class="sig sig-object cpp" id="_CPPv4N4espp5Gt91117DEFAULT_ADDRESS_1E">
<span id="_CPPv3N4espp5Gt91117DEFAULT_ADDRESS_1E"></span><span id="_CPPv2N4espp5Gt91117DEFAULT_ADDRESS_1E"></span><span id="espp::Gt911::DEFAULT_ADDRESS_1__uint8_t"></span><span class="target" id="classespp_1_1_gt911_1a03db1e7e5f811ec2a05c59f10e230e70"></span><span class="k"><span class="pre">static</span></span><span class="w"> </span><span class="k"><span class="pre">constexpr</span></span><span class="w"> </span><span class="n"><span class="pre">uint8_t</span></span><span class="w"> </span><span class="sig-name descname"><span class="n"><span class="pre">DEFAULT_ADDRESS_1</span></span></span><span class="w"> </span><span class="p"><span class="pre">=</span></span><span class="w"> </span><span class="m"><span class="pre">0x5D</span></span><a class="headerlink" href="#_CPPv4N4espp5Gt91117DEFAULT_ADDRESS_1E" title="Permalink to this definition"></a><br /></dt>
<dd><p>Default address for the GT911 chip. </p>
</dd></dl>

<dl class="cpp var">
<dt class="sig sig-object cpp" id="_CPPv4N4espp5Gt91117DEFAULT_ADDRESS_2E">
<span id="_CPPv3N4espp5Gt91117DEFAULT_ADDRESS_2E"></span><span id="_CPPv2N4espp5Gt91117DEFAULT_ADDRESS_2E"></span><span id="espp::Gt911::DEFAULT_ADDRESS_2__uint8_t"></span><span class="target" id="classespp_1_1_gt911_1a415bb6d98c812ad48f21a9cec6a0e745"></span><span class="k"><span class="pre">static</span></span><span class="w"> </span><span class="k"><span class="pre">constexpr</span></span><span class="w"> </span><span class="n"><span class="pre">uint8_t</span></span><span class="w"> </span><span class="sig-name descname"><span class="n"><span class="pre">DEFAULT_ADDRESS_2</span></span></span><span class="w"> </span><span class="p"><span class="pre">=</span></span><span class="w"> </span><span class="m"><span class="pre">0x14</span></span><a class="headerlink" href="#_CPPv4N4espp5Gt91117DEFAULT_ADDRESS_2E" title="Permalink to this definition"></a><br /></dt>
<dd><p>Alternate address for the GT911 chip. </p>
</dd></dl>

</div>
<dl class="cpp struct">
<dt class="sig sig-object cpp" id="_CPPv4N4espp5Gt9116ConfigE">
<span id="_CPPv3N4espp5Gt9116ConfigE"></span><span id="_CPPv2N4espp5Gt9116ConfigE"></span><span id="espp::Gt911::Config"></span><span class="target" id="structespp_1_1_gt911_1_1_config"></span><span class="k"><span class="pre">struct</span></span><span class="w"> </span><span class="sig-name descname"><span class="n"><span class="pre">Config</span></span></span><a class="headerlink" href="#_CPPv4N4espp5Gt9116ConfigE" title="Permalink to this definition"></a><br /></dt>
<dd><p>Configuration for the GT911 driver. </p>
<div class="breathe-sectiondef docutils container">
<p class="breathe-sectiondef-title rubric" id="breathe-section-title-public-members">Public Members</p>
<dl class="cpp var">
<dt class="sig sig-object cpp" id="_CPPv4N4espp5Gt9116Config5writeE">
<span id="_CPPv3N4espp5Gt9116Config5writeE"></span><span id="_CPPv2N4espp5Gt9116Config5writeE"></span><span id="espp::Gt911::Config::write__write_fn"></span><span class="target" id="structespp_1_1_gt911_1_1_config_1a095bf3508c6fe104814d5df406963d19"></span><a class="reference internal" href="#_CPPv4N4espp5Gt9118write_fnE" title="espp::Gt911::write_fn"><span class="n"><span class="pre">write_fn</span></span></a><span class="w"> </span><span class="sig-name descname"><span class="n"><span class="pre">write</span></span></span><a class="headerlink" href="#_CPPv4N4espp5Gt9116Config5writeE" title="Permalink to this definition"></a><br /></dt>
<dd><p>Function for writing to the GT911 chip. </p>
</dd></dl>

<dl class="cpp var">
<dt class="sig sig-object cpp" id="_CPPv4N4espp5Gt9116Config10write_readE">
<span id="_CPPv3N4espp5Gt9116Config10write_readE"></span><span id="_CPPv2N4espp5Gt9116Config10write_readE"></span><span id="espp::Gt911::Config::write_read__write_read_fn"></span><span class="target" id="structespp_1_1_gt911_1_1_config_1aea846336edb87b570c28179e40a158dd"></span><a class="reference internal" href="#_CPPv4N4espp5Gt91113write_read_fnE" title="espp::Gt911::write_read_fn"><span class="n"><span class="pre">write_read_fn</span></span></a><span class="w"> </span><span class="sig-name descname"><span class="n"><span class="pre">write_read</span></span></span><a class="headerlink" href="#_CPPv4N4espp5Gt9116Config10write_readE" title="Permalink to this definition"></a><br /></dt>
<dd><p>Function for writing to and reading from the GT911 chip. </p>
</dd></dl>

<dl class="cpp var">
<dt class="sig sig-object cpp" id="_CPPv4N4espp5Gt9116Config7addressE">
<span id="_CPPv3N4espp5Gt9116Config7addressE"></span><span id="_CPPv2N4espp5Gt9116Config7addressE"></span><span id="espp::Gt911::Config::address__uint8_t"></span><span class="target" id="structespp_1_1_gt911_1_1_config_1ab2e97845d575a327e3e9ad238f86aabd"></span><span class="n"><span class="pre">uint8_t</span></span><span class="w"> </span><span class="sig-name descname"><span class="n"><span class="pre">address</span></span></span><span class="w"> </span><span class="p"><span class="pre">=</span></span><span class="w"> </span><a class="reference internal" href="#_CPPv4N4espp5Gt91117DEFAULT_ADDRESS_1E" title="espp::Gt911::DEFAULT_ADDRESS_1"><span class="n"><span class="pre">DEFAULT_ADDRESS_1</span></span></a><a class="headerlink" href="#_CPPv4N4espp5Gt9116Config7addressE" title="Permalink to this definition"></a><br /></dt>
<dd><p>Which address to use for this chip? </p>
</dd></dl>

<dl class="cpp var">
<dt class="sig sig-object cpp" id="_CPPv4N4espp5Gt9116Config9log_levelE">
<span id="_CPPv3N4espp5Gt9116Config9log_levelE"></span><span id="_CPPv2N4espp5Gt9116Config9log_levelE"></span><span id="espp::Gt911::Config::log_level__espp::Logger::Verbosity"></span><span class="target" id="structespp_1_1_gt911_1_1_config_1ac9896f7de87fe59f5344ead833374126"></span><span class="n"><span class="pre">espp</span></span><span class="p"><span class="pre">::</span></span><a class="reference internal" href="../logger.html#_CPPv4N4espp6LoggerE" title="espp::Logger"><span class="n"><span class="pre">Logger</span></span></a><span class="p"><span class="pre">::</span></span><a class="reference internal" href="../logger.html#_CPPv4N4espp6Logger9VerbosityE" title="espp::Logger::Verbosity"><span class="n"><span class="pre">Verbosity</span></span></a><span class="w"> </span><span class="sig-name descname"><span class="n"><span class="pre">log_level</span></span></span><span class="w"> </span><span class="p"><span class="pre">=</span></span><span class="w"> </span><span class="p"><span class="pre">{</span></span><span class="n"><span class="pre">espp</span></span><span class="p"><span class="pre">::</span></span><a class="reference internal" href="../logger.html#_CPPv4N4espp6LoggerE" title="espp::Logger"><span class="n"><span class="pre">Logger</span></span></a><span class="p"><span class="pre">::</span></span><a class="reference internal" href="../logger.html#_CPPv4N4espp6Logger9VerbosityE" title="espp::Logger::Verbosity"><span class="n"><span class="pre">Verbosity</span></span></a><span class="p"><span class="pre">::</span></span><a class="reference internal" href="../logger.html#_CPPv4N4espp6Logger9Verbosity4WARNE" title="espp::Logger::Verbosity::WARN"><span class="n"><span class="pre">WARN</span></span></a><span class="p"><span class="pre">}</span></span><a class="headerlink" href="#_CPPv4N4espp5Gt9116Config9log_levelE" title="Permalink to this definition"></a><br /></dt>
<dd><p>Log verbosity for the input driver. </p>
</dd></dl>

</div>
</dd></dl>

</dd></dl>

</section>
</section>
</section>


           </div>
          </div>
          <footer><div class="rst-footer-buttons" role="navigation" aria-label="Footer">
        <a href="ft5x06.html" class="btn btn-neutral float-left" title="FT5x06 Touch Controller" accesskey="p" rel="prev"><span class="fa fa-arrow-circle-left" aria-hidden="true"></span> Previous</a>
        <a href="tt21100.html" class="btn btn-neutral float-right" title="TT21100 Touch Controller" accesskey="n" rel="next">Next <span class="fa fa-arrow-circle-right" aria-hidden="true"></span></a>
    </div>

  <hr/>

  <div role="contentinfo">
    <p>&#169; Copyright 2022 - 2023, William Emfinger.</p>
  </div>

  <ul class="footer">
        <li>
	    
            
            Built with <a href="http://sphinx-doc.org/">Sphinx</a> using a <a href="https://github.com/espressif/sphinx_idf_theme">theme</a>  based on <a href="https://github.com/readthedocs/sphinx_rtd_theme">Read the Docs Sphinx Theme</a>.
         </li>

  </ul> 

</footer>
        </div>
      </div>
    </section>
  </div>

  <script>
      jQuery(function () {
          SphinxRtdTheme.Navigation.enable(true);
      });
  </script> 

</body>
</html><|MERGE_RESOLUTION|>--- conflicted
+++ resolved
@@ -148,11 +148,7 @@
           <li><a href="index.html">Input APIs</a> &raquo;</li>
       <li>GT911 Touch Controller</li>
       <li class="wy-breadcrumbs-aside">
-<<<<<<< HEAD
-              <a href="https://github.com/esp-cpp/espp/blob/bbb6d3b/docs/en/input/gt911.rst" class="fa fa-github"> Edit on GitHub</a>
-=======
               <a href="https://github.com/esp-cpp/espp/blob/e14a4b5/docs/en/input/gt911.rst" class="fa fa-github"> Edit on GitHub</a>
->>>>>>> bdcab9ca
       </li>
   </ul>
   <hr/>
@@ -168,11 +164,7 @@
 <section id="header-file">
 <h3>Header File<a class="headerlink" href="#header-file" title="Permalink to this headline"></a></h3>
 <ul class="simple">
-<<<<<<< HEAD
-<li><p><a class="reference external" href="https://github.com/esp-cpp/espp/blob/bbb6d3b/components/gt911/include/gt911.hpp">components/gt911/include/gt911.hpp</a></p></li>
-=======
 <li><p><a class="reference external" href="https://github.com/esp-cpp/espp/blob/e14a4b5/components/gt911/include/gt911.hpp">components/gt911/include/gt911.hpp</a></p></li>
->>>>>>> bdcab9ca
 </ul>
 </section>
 <section id="classes">

--- conflicted
+++ resolved
@@ -138,11 +138,7 @@
       <li><a href="../index.html" class="icon icon-home"></a> &raquo;</li>
       <li>Filter APIs</li>
       <li class="wy-breadcrumbs-aside">
-<<<<<<< HEAD
-              <a href="https://github.com/esp-cpp/espp/blob/bbb6d3b/docs/en/filters/index.rst" class="fa fa-github"> Edit on GitHub</a>
-=======
               <a href="https://github.com/esp-cpp/espp/blob/e14a4b5/docs/en/filters/index.rst" class="fa fa-github"> Edit on GitHub</a>
->>>>>>> bdcab9ca
       </li>
   </ul>
   <hr/>

--- conflicted
+++ resolved
@@ -147,11 +147,7 @@
           <li><a href="index.html">ADC APIs</a> &raquo;</li>
       <li>Oneshot ADC</li>
       <li class="wy-breadcrumbs-aside">
-<<<<<<< HEAD
-              <a href="https://github.com/esp-cpp/espp/blob/bbb6d3b/docs/en/adc/oneshot_adc.rst" class="fa fa-github"> Edit on GitHub</a>
-=======
               <a href="https://github.com/esp-cpp/espp/blob/e14a4b5/docs/en/adc/oneshot_adc.rst" class="fa fa-github"> Edit on GitHub</a>
->>>>>>> bdcab9ca
       </li>
   </ul>
   <hr/>
@@ -172,11 +168,7 @@
 <section id="header-file">
 <h3>Header File<a class="headerlink" href="#header-file" title="Permalink to this headline"></a></h3>
 <ul class="simple">
-<<<<<<< HEAD
-<li><p><a class="reference external" href="https://github.com/esp-cpp/espp/blob/bbb6d3b/components/adc/include/oneshot_adc.hpp">components/adc/include/oneshot_adc.hpp</a></p></li>
-=======
 <li><p><a class="reference external" href="https://github.com/esp-cpp/espp/blob/e14a4b5/components/adc/include/oneshot_adc.hpp">components/adc/include/oneshot_adc.hpp</a></p></li>
->>>>>>> bdcab9ca
 </ul>
 </section>
 <section id="classes">
